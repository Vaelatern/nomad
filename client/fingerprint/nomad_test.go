--- conflicted
+++ resolved
@@ -11,15 +11,8 @@
 )
 
 func TestNomadFingerprint(t *testing.T) {
-<<<<<<< HEAD
-	f := NewNomadFingerprint(testLogger())
+	f := NewNomadFingerprint(testlog.Logger(t))
 
-=======
-	f := NewNomadFingerprint(testlog.Logger(t))
-	node := &structs.Node{
-		Attributes: make(map[string]string),
-	}
->>>>>>> 4ccbf32f
 	v := "foo"
 	r := "123"
 	h := "8.8.8.8:4646"
